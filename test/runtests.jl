using QuasiMonteCarlo, Distributions, StatsBase, Random
using Test

# For testing randomized QMC sequences by using the deterministic version

struct InertSampler <: Random.AbstractRNG end
InertSampler(args...; kwargs...) = InertSampler()
Random.rand(::InertSampler, ::Type{T}) where T = zero(T)
Random.shuffle!(::InertSampler, arg::AbstractArray) = arg


#1D
lb = 0.0
ub = 5.0
n = 5
d = 1
QuasiMonteCarlo.sample(n, lb, ub, GridSample(0.1))
QuasiMonteCarlo.sample(n, lb, ub, UniformSample())
QuasiMonteCarlo.sample(n, lb, ub, SobolSample())
QuasiMonteCarlo.sample(n, lb, ub, LatinHypercubeSample())
QuasiMonteCarlo.sample(n, lb, ub, LatticeRuleSample())
QuasiMonteCarlo.sample(5, d, Cauchy())
QuasiMonteCarlo.sample(5, d, Normal(0, 4))

@testset "1D" begin
    @testset "LowDiscrepancySample" begin
        s = QuasiMonteCarlo.sample(n, 0.0, 1.0, LowDiscrepancySample(2, false))
        @test isa(s, Vector{Float64})
        @test size(s) == (n,)
        @test s ≈ [0.5, 0.25, 0.75, 0.125, 0.625]

        s = QuasiMonteCarlo.sample(n, 0, 1, LowDiscrepancySample(2, false))
        @test isa(s, Vector{Float64})
        @test size(s) == (n,)
        @test s ≈ [0.5, 0.25, 0.75, 0.125, 0.625]

        s = QuasiMonteCarlo.sample(n, zero(Float32), one(Float32),
                                   LowDiscrepancySample(2, false))
        @test isa(s, Vector{Float32})
        @test size(s) == (n,)
        @test s≈[0.5, 0.25, 0.75, 0.125, 0.625] rtol=1e-7
    end

    @testset "SectionSample" begin
        constrained_val = 1.0
        sampler = SectionSample([NaN64], UniformSample())
        s = QuasiMonteCarlo.sample(n, lb, ub, sampler)
        @test s isa Vector{Float64} && length(s) == n && all(x -> lb ≤ x ≤ ub, s)
        @test !all(==(constrained_val), s)
        @test QuasiMonteCarlo.free_dimensions(sampler) == [1]
        @test QuasiMonteCarlo.fixed_dimensions(sampler) == Int[]

        sampler = SectionSample([constrained_val], UniformSample())
        s = QuasiMonteCarlo.sample(n, lb, ub, sampler)
        @test s isa Vector{Float64} && length(s) == n && all(x -> lb ≤ x ≤ ub, s)
        @test all(==(constrained_val), s)
        @test QuasiMonteCarlo.free_dimensions(sampler) == Int[]
        @test QuasiMonteCarlo.fixed_dimensions(sampler) == [1]
    end
end

#ND
lb = [0.0, 0.0]
ub = [1.0, 1.0]
n = 5
d = 2

@testset "GridSample" begin
    #GridSample{T}
    s = QuasiMonteCarlo.sample(n, lb, ub, GridSample([0.1, 0.5]))
    @test isa(s, Matrix{typeof(s[1][1])}) == true
    @test size(s) == (d, n)
end

@testset "UniformSample" begin
    #UniformSample()
    s = QuasiMonteCarlo.sample(n, lb, ub, UniformSample())
    @test isa(s, Matrix{typeof(s[1][1])}) == true
    @test size(s) == (d, n)
end

@testset "SobolSample" begin
    #SobolSample()
    s = QuasiMonteCarlo.sample(n, lb, ub, SobolSample())
    @test isa(s, Matrix{typeof(s[1][1])}) == true
    @test size(s) == (d, n)
end

@testset "LHS" begin
    #LHS
    s = QuasiMonteCarlo.sample(n, lb, ub, LatinHypercubeSample())
    @test isa(s, Matrix{typeof(s[1][1])}) == true
    @test size(s) == (d, n)

    s = QuasiMonteCarlo.sample(n, lb, ub, LatinHypercubeSample(threading = true))
    @test isa(s, Matrix{typeof(s[1][1])}) == true
    @test size(s) == (d, n)
end

@testset "Faure Sample" begin
    #FaureSample()
    d = 17
    n = 17^2
    rng = InertSampler()
    @test_throws ArgumentError QuasiMonteCarlo.sample(d+1, d, FaureSample())
    @test_throws ArgumentError QuasiMonteCarlo.sample(d^2+1, d, FaureSample())
    s = sortslices(QuasiMonteCarlo.sample(n, d, FaureSample(rng)); dims=2)
    s == sortslices(QuasiMonteCarlo.sample(n, zeros(d), ones(d), FaureSample(rng)); dims=2)
    r = sortslices(include("rfaure.jl")'; dims=2)
    @test isa(s, Matrix{Float64})
    @test size(s) == (d, n)
    @test mean(abs2, s - r) ≤ eps(Float32)
    @test s ≈ r

    # check RQMC stratification properties
    s = QuasiMonteCarlo.sample(n, d, FaureSample(MersenneTwister(0)))
    fallsin(x, args...) = all(@. (args-1) < x ≤ args)
    @test all(1:d) do dim_idx  # for every dimension, check 1d stratification properties
        all(isone, [count(x->fallsin(n*x, i), s[dim_idx, :]) for i in 1:n])
    end

    all(1:d) do dim_idx  # for every dimension, check 2d stratification properties
        all(isone,
            [count(x->fallsin(d*x, i, j), s[dim_idx, :]) for i in 1:d for j in 1:d]
        )
    end
end

@testset "LatticeRuleSample" begin
    #LatticeRuleSample()
    s = QuasiMonteCarlo.sample(n, lb, ub, LatticeRuleSample())
    @test isa(s, Matrix{typeof(s[1][1])}) == true
    @test size(s) == (d, n)
end

@testset "LDS" begin
    #LDS
    s = QuasiMonteCarlo.sample(n, lb, ub, LowDiscrepancySample([2, 3], false))
    @test isa(s, Matrix{Float64})
    @test size(s) == (d, n)
    @test s[1, :] ≈ [0.5, 0.25, 0.75, 0.125, 0.625]
    @test s[2, :] ≈ [1 / 3, 2 / 3, 1 / 9, 4 / 9, 7 / 9]

    s = QuasiMonteCarlo.sample(n, Int.(lb), Int.(ub), LowDiscrepancySample([2, 3], false))
    @test isa(s, Matrix{Float64})
    @test size(s) == (d, n)
    @test s[1, :] ≈ [0.5, 0.25, 0.75, 0.125, 0.625]
    @test s[2, :] ≈ [1 / 3, 2 / 3, 1 / 9, 4 / 9, 7 / 9]

    s = QuasiMonteCarlo.sample(n, zeros(Float32, 2), ones(Float32, 2),
                               LowDiscrepancySample([2, 3], false))
    @test isa(s, Matrix{Float32})
    @test size(s) == (d, n)
    @test s[1, :]≈[0.5, 0.25, 0.75, 0.125, 0.625] rtol=1e-7
    @test s[2, :]≈[1 / 3, 2 / 3, 1 / 9, 4 / 9, 7 / 9] rtol=1e-7

    testsample = []
    for i in 1:1000000
        push!(testsample,
              mean(QuasiMonteCarlo.sample(n, lb, ub, LowDiscrepancySample([2, 3], true))))
    end
    @test round(mean(testsample), sigdigits = 1)≈0.5 rtol=1e-7
end

@testset "Distribution 1" begin
    #Distribution 1
    s = QuasiMonteCarlo.sample(n, d, Cauchy())
    @test isa(s, Matrix{typeof(s[1][1])}) == true
    @test size(s) == (d, n)
end

@testset "Distribution 2" begin
    #Distribution 2
    s = QuasiMonteCarlo.sample(n, d, Normal(3, 5))
    @test isa(s, Matrix{typeof(s[1][1])}) == true
    @test size(s) == (d, n)
end

<<<<<<< HEAD
=======

>>>>>>> 92ff26ca
@testset "Kronecker" begin
    ρ = 0.7548776662466927
    s = QuasiMonteCarlo.sample(n, 2, KroneckerSample([ρ, ρ^2], [0, 0]))
    t = QuasiMonteCarlo.sample(n, 2, KroneckerSample([ρ, ρ^2]))
    s ≈ t
    t .= QuasiMonteCarlo.sample(n, 2, GoldenSample())
    @test isa(s, Matrix{Float64})
    @test size(s) == (d, n)
    @test s ≈ t
<<<<<<< HEAD
    @test all(x -> (mod(x, 1) ≈ s[1, 2] - s[1, 1]), diff(s[1, :]))
=======
    @test all(x->(mod(x, 1) ≈ s[1, 2] - s[1, 1]), diff(s[1, :]))
>>>>>>> 92ff26ca
end

@testset "Section Sample" begin
    lb = [0.0, 0.0]
    ub = [1.0, 1.0]
    n = 5
    d = 2
    constrained_val = 1.0
    sampler = SectionSample([NaN64, constrained_val], UniformSample())
    s = QuasiMonteCarlo.sample(n, lb, ub, sampler)
    @test all(s[2, :] .== constrained_val)
    @test isa(s, Matrix{Float64})
    @test size(s) == (d, n)
    @test all(lb[1] .≤ s[1, :] .≤ ub[1])
    @test QuasiMonteCarlo.fixed_dimensions(sampler) == [2]
    @test QuasiMonteCarlo.free_dimensions(sampler) == [1]

    constrained_val = 2.0
    d = 3
    sampler = SectionSample([NaN64, constrained_val, NaN64], SobolSample())
    @test QuasiMonteCarlo.free_dimensions(sampler) == [1, 3]
    @test QuasiMonteCarlo.fixed_dimensions(sampler) == [2]
    lb = [-1.0, constrained_val, -1.0]
    ub = [6.0, constrained_val, 6.0]
    s = QuasiMonteCarlo.sample(n, lb, ub, sampler)

    @test all(lb[1] .≤ s[1, :] .≤ ub[1])
    @test all(lb[3] .≤ s[3, :] .≤ ub[3])
    @test all(s[2, :] .== constrained_val)
    @test isa(s, Matrix{Float64})
    @test size(s) == (d, n)
end

@testset "generate_design_matrices" begin
    num_mat = 3
    Ms = QuasiMonteCarlo.generate_design_matrices(n, lb, ub, UniformSample(), num_mat)
    @test length(Ms) == num_mat
    A = Ms[1]
    B = Ms[2]
    @test isa(A, Matrix{typeof(A[1][1])}) == true
    @test size(A) == (d, n)
    @test isa(B, Matrix{typeof(B[1][1])}) == true
    @test size(B) == (d, n)
end<|MERGE_RESOLUTION|>--- conflicted
+++ resolved
@@ -176,10 +176,7 @@
     @test size(s) == (d, n)
 end
 
-<<<<<<< HEAD
-=======
-
->>>>>>> 92ff26ca
+
 @testset "Kronecker" begin
     ρ = 0.7548776662466927
     s = QuasiMonteCarlo.sample(n, 2, KroneckerSample([ρ, ρ^2], [0, 0]))
@@ -189,11 +186,7 @@
     @test isa(s, Matrix{Float64})
     @test size(s) == (d, n)
     @test s ≈ t
-<<<<<<< HEAD
-    @test all(x -> (mod(x, 1) ≈ s[1, 2] - s[1, 1]), diff(s[1, :]))
-=======
     @test all(x->(mod(x, 1) ≈ s[1, 2] - s[1, 1]), diff(s[1, :]))
->>>>>>> 92ff26ca
 end
 
 @testset "Section Sample" begin
